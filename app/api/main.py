"""
FastAPI Chatbot with Agentic Workflow
"""
import logging
from fastapi import FastAPI, HTTPException, Request, Body
from fastapi.middleware.cors import CORSMiddleware
from pydantic import BaseModel
from typing import Dict, List, Any, Optional
<<<<<<< HEAD
from datetime import datetime
=======
from dataclasses import dataclass, field, asdict
>>>>>>> a4e15d54

# Setup basic logging
logging.basicConfig(level=logging.INFO)
logger = logging.getLogger(__name__)

from app.agents.agent import chatbot_agent
from app.tools.tools import get_product_prices_from_search

# Initialize FastAPI app
app = FastAPI(
    title="Alessa Med Virtual Health & Sales Assistant",
    description="A conversational chatbot that helps users find medical equipment using agentic workflows",
    version="1.0.0"
)

# Add CORS middleware
app.add_middleware(
    CORSMiddleware,
    allow_origins=["*"],  # Configure appropriately for production
    allow_credentials=True,
    allow_methods=["*"],
    allow_headers=["*"],
)

# Enhanced in-memory chat history storage with conversation context
chat_history: Dict[str, Dict[str, Any]] = {}

@dataclass
class ChatRequest:
    text: str
<<<<<<< HEAD
    session_id: Optional[str] = "default"
    user_name: Optional[str] = None
=======
    session_id: str = "default"
>>>>>>> a4e15d54

@dataclass
class ChatResponse:
    response: str
    reply: str
    session_id: str
    products: list = field(default_factory=list)
    workflow_steps: list = field(default_factory=list)
    success: bool = True
    conversation_context: Optional[Dict[str, Any]] = None

@dataclass
class ScrapePricesRequest:
    query: str

def _initialize_session(session_id: str, user_name: str = None):
    """Initialize a new chat session with enhanced context."""
    if session_id not in chat_history:
        chat_history[session_id] = {
            "messages": [],
            "user_preferences": {},
            "mentioned_products": [],
            "conversation_stage": "greeting",
            "session_start": datetime.now().isoformat(),
            "user_name": user_name,
            "total_interactions": 0
        }

def _update_session_context(session_id: str, user_message: str, bot_response: str, products: List[Dict]):
    """Update session context with rich conversation information."""
    session = chat_history[session_id]
    
    # Add to message history
    session["messages"].append({
        "timestamp": datetime.now().isoformat(),
        "user": user_message,
        "bot": bot_response,
        "products_shown": len(products)
    })
    
    # Update conversation metrics
    session["total_interactions"] += 1
    
    # Keep only last 20 messages for memory efficiency
    if len(session["messages"]) > 20:
        session["messages"] = session["messages"][-20:]
    
    # Track products mentioned in this session
    for product in products[:3]:  # Track top 3 products
        if product not in session["mentioned_products"]:
            session["mentioned_products"].append(product)
    
    # Keep only last 10 mentioned products
    if len(session["mentioned_products"]) > 10:
        session["mentioned_products"] = session["mentioned_products"][-10:]

def _get_conversation_context(session_id: str) -> str:
    """Generate conversation context for the LLM."""
    if session_id not in chat_history:
        return "This is the start of a new conversation."
    
    session = chat_history[session_id]
    context_parts = []
    
    # Add user info if available
    if session.get("user_name"):
        context_parts.append(f"Customer name: {session['user_name']}")
    
    # Add interaction count
    context_parts.append(f"This is interaction #{session['total_interactions'] + 1} in this session")
    
    # Add recent conversation history (last 3 exchanges)
    recent_messages = session["messages"][-3:] if session["messages"] else []
    if recent_messages:
        context_parts.append("Recent conversation:")
        for msg in recent_messages:
            context_parts.append(f"User: {msg['user']}")
            context_parts.append(f"Assistant: {msg['bot'][:100]}...")  # Truncate for brevity
    
    # Add mentioned products context
    if session["mentioned_products"]:
        context_parts.append(f"Previously discussed products: {[p.get('name', 'Unknown') for p in session['mentioned_products'][:3]]}")
    
    return "\n".join(context_parts)

@app.get("/")
async def root():
    """Health check endpoint with friendly message"""
    return {
        "message": "🌟 Welcome to Al Essa Kuwait Virtual Assistant! I'm here to help you find amazing medical equipment and appliances!", 
        "status": "running",
        "version": "1.0.0"
    }

<<<<<<< HEAD
@app.post("/chat", response_model=ChatResponse)
async def chat(request: ChatRequest):
    """Main chat endpoint using agentic workflow with enhanced conversation handling"""
    query = request.text
    session_id = request.session_id
    user_name = request.user_name
    
    logger.info(f"Received /chat request: {query} (session: {session_id}, user: {user_name})")
    
=======
@app.post("/chat")
async def chat(request: Request):
    data = await request.json()
    chat_request = ChatRequest(**data)
    query = chat_request.text
    session_id = chat_request.session_id
    logger.info(f"Received /chat request: {query} (session: {session_id})")
>>>>>>> a4e15d54
    try:
        # Initialize session if needed
        _initialize_session(session_id, user_name)
        
        # Update user name if provided
        if user_name and session_id in chat_history:
            chat_history[session_id]["user_name"] = user_name
        
        # Get conversation context
        conversation_context = _get_conversation_context(session_id)
        
        # Process query with agent
        agent_result = chatbot_agent.process_query(query, session_id)
        
        if agent_result.get("success"):
<<<<<<< HEAD
            response_text = agent_result["response"]
            products = agent_result.get("products", [])
            
            # Personalize response if we have user name
            if user_name and not any(greeting in query.lower() for greeting in ["hello", "hi", "hey"]):
                # Don't add name to greetings since agent handles that
                if not response_text.startswith(user_name):
                    # Add name naturally to some responses
                    if "!" in response_text[:50]:  # If response starts enthusiastically
                        response_text = response_text.replace("!", f", {user_name}!", 1)
            
            # Update session context
            _update_session_context(session_id, query, response_text, products)
            
            return ChatResponse(
                response=response_text,
                reply=response_text,
                session_id=session_id,
                products=products,
                workflow_steps=agent_result.get("workflow_steps", []),
                success=True,
                conversation_context={
                    "total_interactions": chat_history[session_id]["total_interactions"],
                    "mentioned_products_count": len(chat_history[session_id]["mentioned_products"]),
                    "conversation_stage": chat_history[session_id].get("conversation_stage", "ongoing")
                }
            )
        else:
            logger.warning("Agent failed, returning error response")
            error_response = agent_result.get("response", "I'm so sorry, but I'm having a technical moment. Could you please try again? I'm here to help!")
            
            return ChatResponse(
                response=error_response,
                reply=error_response,
                session_id=session_id,
                products=[],
                workflow_steps=["agent_error"],
                success=False
            )
    except Exception as e:
        logger.error(f"Error in chat endpoint: {e}")
        friendly_error = "Oh no! I encountered a little hiccup. Don't worry though - I'm still here to help! Could you try asking me again? 😊"
        raise HTTPException(status_code=500, detail=friendly_error)
=======
            # Store chat history
            if session_id not in chat_history:
                chat_history[session_id] = []
            chat_history[session_id].append({
                "user": query,
                "bot": agent_result.get("reply", ""),
                "agent_type": agent_result.get("agent_type", "unknown"),
                "routing_decision": agent_result.get("routing_decision", "unknown")
            })
            
            # Return response
            response_data = {
                "response": agent_result.get("reply", ""),
                "reply": agent_result.get("reply", ""),
                "session_id": session_id,
                "products": agent_result.get("products", []),
                "workflow_steps": agent_result.get("workflow_steps", []),
                "success": True,
                "agent_type": agent_result.get("agent_type", "unknown"),
                "routing_decision": agent_result.get("routing_decision", "unknown")
            }
            return response_data
        else:
            return {
                "response": agent_result.get("reply", "I'm sorry, I encountered an error."),
                "reply": agent_result.get("reply", "I'm sorry, I encountered an error."),
                "session_id": session_id,
                "products": [],
                "workflow_steps": agent_result.get("workflow_steps", []),
                "success": False,
                "agent_type": agent_result.get("agent_type", "unknown"),
                "routing_decision": agent_result.get("routing_decision", "error")
            }
    except Exception as e:
        logger.error(f"Error processing chat request: {e}")
        return {
            "response": "I'm sorry, I encountered an error processing your request.",
            "reply": "I'm sorry, I encountered an error processing your request.",
            "session_id": session_id,
            "products": [],
            "workflow_steps": ["error"],
            "success": False,
            "agent_type": "unknown",
            "routing_decision": "error"
        }
>>>>>>> a4e15d54

@app.get("/scrape-prices")
async def scrape_prices_get(category_url: str):
    """Scrape product prices based on a category_url (GET for test compatibility)"""
    result = get_product_prices_from_search(category_url)
    print(f"[DEBUG] /scrape-prices GET called with category_url={category_url}, result={result}")
    return {"products": result.get("products", [])}

@app.post("/scrape-prices")
async def scrape_prices(request: Request):
    data = await request.json()
    scrape_request = ScrapePricesRequest(**data)
    result = get_product_prices_from_search(scrape_request.query)
    return {"products": result.get("products", [])}

@app.get("/chat-history/{session_id}")
async def get_chat_history(session_id: str):
<<<<<<< HEAD
    """Get enhanced chat history for a session"""
    if session_id not in chat_history:
        return {
            "session_id": session_id,
            "history": [],
            "message": "No conversation history found for this session yet! Start chatting to build our conversation history. 😊"
        }
    
    session = chat_history[session_id]
    return {
        "session_id": session_id,
        "history": session["messages"],
        "context": {
            "user_name": session.get("user_name"),
            "total_interactions": session["total_interactions"],
            "session_start": session["session_start"],
            "mentioned_products": session["mentioned_products"],
            "conversation_stage": session.get("conversation_stage", "ongoing")
        },
        "summary": f"We've had {session['total_interactions']} great interactions and discussed {len(session['mentioned_products'])} products together!"
    }

@app.delete("/chat-history/{session_id}")
async def clear_chat_history(session_id: str):
    """Clear chat history for a session with friendly confirmation"""
    if session_id in chat_history:
        user_name = chat_history[session_id].get("user_name", "friend")
        del chat_history[session_id]
        return {
            "message": f"All set! I've cleared our conversation history, {user_name}. Ready for a fresh start whenever you are! 😊"
        }
    else:
        return {
            "message": f"No worries! There wasn't any history to clear for session {session_id}. Feel free to start a new conversation anytime!"
=======
    """Get chat history for a specific session."""
    try:
        from app.core.conversation_memory import conversation_memory
        
        # Get conversation history
        history = conversation_memory.get_conversation_history(session_id, max_messages=50)
        
        return {
            "session_id": session_id,
            "history": history,
            "message_count": len(history)
        }
    except Exception as e:
        logger.error(f"Error retrieving chat history: {e}")
        return {
            "session_id": session_id,
            "history": [],
            "message_count": 0,
            "error": str(e)
        }

@app.delete("/chat-history/{session_id}")
async def clear_chat_history(session_id: str):
    """Clear chat history for a specific session."""
    try:
        from app.core.conversation_memory import conversation_memory
        
        conversation_memory.clear_session(session_id)
        
        return {
            "session_id": session_id,
            "message": "Chat history cleared successfully"
        }
    except Exception as e:
        logger.error(f"Error clearing chat history: {e}")
        return {
            "session_id": session_id,
            "error": str(e)
>>>>>>> a4e15d54
        }

@app.get("/health")
async def health_check():
    """Health check endpoint with personality"""
    return {
        "status": "healthy",
        "version": "1.0.0",
        "agent_available": True,
        "message": "I'm running perfectly and ready to help you find amazing products! 🌟",
        "active_sessions": len(chat_history)
    }

@app.get("/sessions")
async def get_active_sessions():
    """Get information about active sessions"""
    sessions_info = []
    for session_id, session_data in chat_history.items():
        sessions_info.append({
            "session_id": session_id,
            "user_name": session_data.get("user_name", "Anonymous"),
            "total_interactions": session_data["total_interactions"],
            "session_start": session_data["session_start"],
            "last_activity": session_data["messages"][-1]["timestamp"] if session_data["messages"] else session_data["session_start"]
        })
    
    return {
        "active_sessions": len(chat_history),
        "sessions": sessions_info,
        "message": f"Currently managing {len(chat_history)} active conversation{'s' if len(chat_history) != 1 else ''}!"
    }

if __name__ == "__main__":
    import uvicorn
    uvicorn.run(app, host="0.0.0.0", port=8000)<|MERGE_RESOLUTION|>--- conflicted
+++ resolved
@@ -6,11 +6,7 @@
 from fastapi.middleware.cors import CORSMiddleware
 from pydantic import BaseModel
 from typing import Dict, List, Any, Optional
-<<<<<<< HEAD
-from datetime import datetime
-=======
 from dataclasses import dataclass, field, asdict
->>>>>>> a4e15d54
 
 # Setup basic logging
 logging.basicConfig(level=logging.INFO)
@@ -35,18 +31,10 @@
     allow_headers=["*"],
 )
 
-# Enhanced in-memory chat history storage with conversation context
-chat_history: Dict[str, Dict[str, Any]] = {}
-
 @dataclass
 class ChatRequest:
     text: str
-<<<<<<< HEAD
-    session_id: Optional[str] = "default"
-    user_name: Optional[str] = None
-=======
     session_id: str = "default"
->>>>>>> a4e15d54
 
 @dataclass
 class ChatResponse:
@@ -62,76 +50,6 @@
 class ScrapePricesRequest:
     query: str
 
-def _initialize_session(session_id: str, user_name: str = None):
-    """Initialize a new chat session with enhanced context."""
-    if session_id not in chat_history:
-        chat_history[session_id] = {
-            "messages": [],
-            "user_preferences": {},
-            "mentioned_products": [],
-            "conversation_stage": "greeting",
-            "session_start": datetime.now().isoformat(),
-            "user_name": user_name,
-            "total_interactions": 0
-        }
-
-def _update_session_context(session_id: str, user_message: str, bot_response: str, products: List[Dict]):
-    """Update session context with rich conversation information."""
-    session = chat_history[session_id]
-    
-    # Add to message history
-    session["messages"].append({
-        "timestamp": datetime.now().isoformat(),
-        "user": user_message,
-        "bot": bot_response,
-        "products_shown": len(products)
-    })
-    
-    # Update conversation metrics
-    session["total_interactions"] += 1
-    
-    # Keep only last 20 messages for memory efficiency
-    if len(session["messages"]) > 20:
-        session["messages"] = session["messages"][-20:]
-    
-    # Track products mentioned in this session
-    for product in products[:3]:  # Track top 3 products
-        if product not in session["mentioned_products"]:
-            session["mentioned_products"].append(product)
-    
-    # Keep only last 10 mentioned products
-    if len(session["mentioned_products"]) > 10:
-        session["mentioned_products"] = session["mentioned_products"][-10:]
-
-def _get_conversation_context(session_id: str) -> str:
-    """Generate conversation context for the LLM."""
-    if session_id not in chat_history:
-        return "This is the start of a new conversation."
-    
-    session = chat_history[session_id]
-    context_parts = []
-    
-    # Add user info if available
-    if session.get("user_name"):
-        context_parts.append(f"Customer name: {session['user_name']}")
-    
-    # Add interaction count
-    context_parts.append(f"This is interaction #{session['total_interactions'] + 1} in this session")
-    
-    # Add recent conversation history (last 3 exchanges)
-    recent_messages = session["messages"][-3:] if session["messages"] else []
-    if recent_messages:
-        context_parts.append("Recent conversation:")
-        for msg in recent_messages:
-            context_parts.append(f"User: {msg['user']}")
-            context_parts.append(f"Assistant: {msg['bot'][:100]}...")  # Truncate for brevity
-    
-    # Add mentioned products context
-    if session["mentioned_products"]:
-        context_parts.append(f"Previously discussed products: {[p.get('name', 'Unknown') for p in session['mentioned_products'][:3]]}")
-    
-    return "\n".join(context_parts)
-
 @app.get("/")
 async def root():
     """Health check endpoint with friendly message"""
@@ -141,17 +59,6 @@
         "version": "1.0.0"
     }
 
-<<<<<<< HEAD
-@app.post("/chat", response_model=ChatResponse)
-async def chat(request: ChatRequest):
-    """Main chat endpoint using agentic workflow with enhanced conversation handling"""
-    query = request.text
-    session_id = request.session_id
-    user_name = request.user_name
-    
-    logger.info(f"Received /chat request: {query} (session: {session_id}, user: {user_name})")
-    
-=======
 @app.post("/chat")
 async def chat(request: Request):
     data = await request.json()
@@ -159,36 +66,14 @@
     query = chat_request.text
     session_id = chat_request.session_id
     logger.info(f"Received /chat request: {query} (session: {session_id})")
->>>>>>> a4e15d54
+    
     try:
-        # Initialize session if needed
-        _initialize_session(session_id, user_name)
-        
-        # Update user name if provided
-        if user_name and session_id in chat_history:
-            chat_history[session_id]["user_name"] = user_name
-        
-        # Get conversation context
-        conversation_context = _get_conversation_context(session_id)
-        
         # Process query with agent
         agent_result = chatbot_agent.process_query(query, session_id)
         
         if agent_result.get("success"):
-<<<<<<< HEAD
-            response_text = agent_result["response"]
+            response_text = agent_result["reply"]
             products = agent_result.get("products", [])
-            
-            # Personalize response if we have user name
-            if user_name and not any(greeting in query.lower() for greeting in ["hello", "hi", "hey"]):
-                # Don't add name to greetings since agent handles that
-                if not response_text.startswith(user_name):
-                    # Add name naturally to some responses
-                    if "!" in response_text[:50]:  # If response starts enthusiastically
-                        response_text = response_text.replace("!", f", {user_name}!", 1)
-            
-            # Update session context
-            _update_session_context(session_id, query, response_text, products)
             
             return ChatResponse(
                 response=response_text,
@@ -196,199 +81,49 @@
                 session_id=session_id,
                 products=products,
                 workflow_steps=agent_result.get("workflow_steps", []),
-                success=True,
-                conversation_context={
-                    "total_interactions": chat_history[session_id]["total_interactions"],
-                    "mentioned_products_count": len(chat_history[session_id]["mentioned_products"]),
-                    "conversation_stage": chat_history[session_id].get("conversation_stage", "ongoing")
-                }
+                success=True
             )
         else:
-            logger.warning("Agent failed, returning error response")
-            error_response = agent_result.get("response", "I'm so sorry, but I'm having a technical moment. Could you please try again? I'm here to help!")
-            
             return ChatResponse(
-                response=error_response,
-                reply=error_response,
+                response=agent_result.get("reply", "I'm sorry, I encountered an error."),
+                reply=agent_result.get("reply", "I'm sorry, I encountered an error."),
                 session_id=session_id,
                 products=[],
-                workflow_steps=["agent_error"],
+                workflow_steps=agent_result.get("workflow_steps", ["error"]),
                 success=False
             )
-    except Exception as e:
-        logger.error(f"Error in chat endpoint: {e}")
-        friendly_error = "Oh no! I encountered a little hiccup. Don't worry though - I'm still here to help! Could you try asking me again? 😊"
-        raise HTTPException(status_code=500, detail=friendly_error)
-=======
-            # Store chat history
-            if session_id not in chat_history:
-                chat_history[session_id] = []
-            chat_history[session_id].append({
-                "user": query,
-                "bot": agent_result.get("reply", ""),
-                "agent_type": agent_result.get("agent_type", "unknown"),
-                "routing_decision": agent_result.get("routing_decision", "unknown")
-            })
             
-            # Return response
-            response_data = {
-                "response": agent_result.get("reply", ""),
-                "reply": agent_result.get("reply", ""),
-                "session_id": session_id,
-                "products": agent_result.get("products", []),
-                "workflow_steps": agent_result.get("workflow_steps", []),
-                "success": True,
-                "agent_type": agent_result.get("agent_type", "unknown"),
-                "routing_decision": agent_result.get("routing_decision", "unknown")
-            }
-            return response_data
-        else:
-            return {
-                "response": agent_result.get("reply", "I'm sorry, I encountered an error."),
-                "reply": agent_result.get("reply", "I'm sorry, I encountered an error."),
-                "session_id": session_id,
-                "products": [],
-                "workflow_steps": agent_result.get("workflow_steps", []),
-                "success": False,
-                "agent_type": agent_result.get("agent_type", "unknown"),
-                "routing_decision": agent_result.get("routing_decision", "error")
-            }
     except Exception as e:
         logger.error(f"Error processing chat request: {e}")
-        return {
-            "response": "I'm sorry, I encountered an error processing your request.",
-            "reply": "I'm sorry, I encountered an error processing your request.",
-            "session_id": session_id,
-            "products": [],
-            "workflow_steps": ["error"],
-            "success": False,
-            "agent_type": "unknown",
-            "routing_decision": "error"
-        }
->>>>>>> a4e15d54
-
-@app.get("/scrape-prices")
-async def scrape_prices_get(category_url: str):
-    """Scrape product prices based on a category_url (GET for test compatibility)"""
-    result = get_product_prices_from_search(category_url)
-    print(f"[DEBUG] /scrape-prices GET called with category_url={category_url}, result={result}")
-    return {"products": result.get("products", [])}
+        return ChatResponse(
+            response=f"I'm sorry, I encountered an error: {str(e)}",
+            reply=f"I'm sorry, I encountered an error: {str(e)}",
+            session_id=session_id,
+            products=[],
+            workflow_steps=["error"],
+            success=False
+        )
 
 @app.post("/scrape-prices")
-async def scrape_prices(request: Request):
-    data = await request.json()
-    scrape_request = ScrapePricesRequest(**data)
-    result = get_product_prices_from_search(scrape_request.query)
-    return {"products": result.get("products", [])}
-
-@app.get("/chat-history/{session_id}")
-async def get_chat_history(session_id: str):
-<<<<<<< HEAD
-    """Get enhanced chat history for a session"""
-    if session_id not in chat_history:
+async def scrape_prices(request: ScrapePricesRequest):
+    """Direct product search endpoint for testing and external use."""
+    try:
+        result = get_product_prices_from_search(request.query)
         return {
-            "session_id": session_id,
-            "history": [],
-            "message": "No conversation history found for this session yet! Start chatting to build our conversation history. 😊"
-        }
-    
-    session = chat_history[session_id]
-    return {
-        "session_id": session_id,
-        "history": session["messages"],
-        "context": {
-            "user_name": session.get("user_name"),
-            "total_interactions": session["total_interactions"],
-            "session_start": session["session_start"],
-            "mentioned_products": session["mentioned_products"],
-            "conversation_stage": session.get("conversation_stage", "ongoing")
-        },
-        "summary": f"We've had {session['total_interactions']} great interactions and discussed {len(session['mentioned_products'])} products together!"
-    }
-
-@app.delete("/chat-history/{session_id}")
-async def clear_chat_history(session_id: str):
-    """Clear chat history for a session with friendly confirmation"""
-    if session_id in chat_history:
-        user_name = chat_history[session_id].get("user_name", "friend")
-        del chat_history[session_id]
-        return {
-            "message": f"All set! I've cleared our conversation history, {user_name}. Ready for a fresh start whenever you are! 😊"
-        }
-    else:
-        return {
-            "message": f"No worries! There wasn't any history to clear for session {session_id}. Feel free to start a new conversation anytime!"
-=======
-    """Get chat history for a specific session."""
-    try:
-        from app.core.conversation_memory import conversation_memory
-        
-        # Get conversation history
-        history = conversation_memory.get_conversation_history(session_id, max_messages=50)
-        
-        return {
-            "session_id": session_id,
-            "history": history,
-            "message_count": len(history)
+            "success": True,
+            "query": request.query,
+            "products": result.get("products", []),
+            "formatted_reply": result.get("formatted_reply", ""),
+            "count": len(result.get("products", []))
         }
     except Exception as e:
-        logger.error(f"Error retrieving chat history: {e}")
-        return {
-            "session_id": session_id,
-            "history": [],
-            "message_count": 0,
-            "error": str(e)
-        }
-
-@app.delete("/chat-history/{session_id}")
-async def clear_chat_history(session_id: str):
-    """Clear chat history for a specific session."""
-    try:
-        from app.core.conversation_memory import conversation_memory
-        
-        conversation_memory.clear_session(session_id)
-        
-        return {
-            "session_id": session_id,
-            "message": "Chat history cleared successfully"
-        }
-    except Exception as e:
-        logger.error(f"Error clearing chat history: {e}")
-        return {
-            "session_id": session_id,
-            "error": str(e)
->>>>>>> a4e15d54
-        }
+        logger.error(f"Error scraping prices: {e}")
+        raise HTTPException(status_code=500, detail=str(e))
 
 @app.get("/health")
 async def health_check():
-    """Health check endpoint with personality"""
-    return {
-        "status": "healthy",
-        "version": "1.0.0",
-        "agent_available": True,
-        "message": "I'm running perfectly and ready to help you find amazing products! 🌟",
-        "active_sessions": len(chat_history)
-    }
-
-@app.get("/sessions")
-async def get_active_sessions():
-    """Get information about active sessions"""
-    sessions_info = []
-    for session_id, session_data in chat_history.items():
-        sessions_info.append({
-            "session_id": session_id,
-            "user_name": session_data.get("user_name", "Anonymous"),
-            "total_interactions": session_data["total_interactions"],
-            "session_start": session_data["session_start"],
-            "last_activity": session_data["messages"][-1]["timestamp"] if session_data["messages"] else session_data["session_start"]
-        })
-    
-    return {
-        "active_sessions": len(chat_history),
-        "sessions": sessions_info,
-        "message": f"Currently managing {len(chat_history)} active conversation{'s' if len(chat_history) != 1 else ''}!"
-    }
+    """Health check endpoint."""
+    return {"status": "healthy", "message": "Al Essa Kuwait Virtual Assistant is running!"}
 
 if __name__ == "__main__":
     import uvicorn
